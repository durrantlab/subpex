<<<<<<< HEAD
import argparse
import prody
import json
import numpy as np
import scipy as sp

def get_rmsd_pocket(reference, protein, settings):
    '''

    :param reference:
    :param protein:
    :param settings:
    :return:
    '''

    # Align the protein pocket onto the reference pocket.
    protein_pocket, ref_pocket = align_last_frame_to_ref_by_pocket(protein, reference, settings, False)

    # calculate rmsd
    pocket_rmsd = prody.calcRMSD(ref_pocket, protein_pocket)

    return pocket_rmsd


def points_to_pdb(filename, coordinates):
    '''

    :param filename:
    :param coordinates:
    :return:
    '''
    with open(filename, 'w') as f:
        counter = 1
        for i in coordinates:
            text = 'ATOM' + '{:>7}'.format(counter)
            text += '{:^6}'.format('CA')
            text += '{:>3}'.format('ALA')
            text += '{:>6}'.format('A')
            text += '{:>12}'.format(i[0])
            text += '{:>8}'.format(i[1])
            text += '{:>8}'.format(i[2])
            text += '{:>6}'.format('1.0')
            text += '{:>6}'.format('1.0')
            text += '\n'
            f.write(text)
            counter += 1
        f.write('\n')


def points_to_xyz_file(filename, coordinates, resolution, radius):
    '''
    This Function takes the coordinates and the resolution and coordinates to write an xyz file that can be read by VMD.

    :param string filename: name for the xyz file to be created.
    :param list of lists coordinates: contains XYZ coordinates for each atom.
    :param float resolution: Resolution in Angstroms.
    :param float radius: radius in Angstrom for FOP.
    '''
    # calculate the volume using the resolution
    volume = len(coordinates) * (resolution ** 3)

    # Writing the xyz file.
    with open(filename, 'w') as f:
        f.write(str(len(coordinates)) + '\n')
        f.write('Generated in SubPEx. Res: {res}    Rad: {dim} Ang    Volume: {vol} Ang^3 \n'.format(res=resolution,
                                                                                                     dim=radius,
                                                                                                     vol=volume))
        # Adding each coordinate as a C-alpha for visualization purposes
        for i in coordinates:
            f.write('CA    {}    {}    {} \n'.format(i[0], i[1], i[2]))


def calculate_distance_two_points(point1, point2):
    '''
    This function calculates the distance between two points in a 3D coordinate system.

    :param list point1: coordinates of first point. [x, y, z]
    :param list point2: coordinates of second point. [x, y, z]
    :return float distance: distance between point1 and point2.
    '''
    distance = 0
    for i in range(3):
        distance += (point1[i] - point2[i]) ** 2

    return np.sqrt(distance)


def field_of_points(center, resolution, radius):
    '''
    Function that snaps the provided center to the a center congruent to the resolution and radiuss given by the
    user. Then it generates a spherical field of points (FOP) with radius = radius/2 with points at with a distance
    between them equal to the resolution.

    :param list center: provided center coordinates. [X, Y, Z]
    :param float resolution: Distance between points which give resolution of the pocket volume calculator method.
    :param float radius: Defines the radius of the sphere of the FOP.
    :return list of lists : a spherical FOP
    '''
    # This part of the code will get a new center, a snapped center.
    snapped_x = np.around(center[0] / resolution) * resolution
    snapped_y = np.around(center[1] / resolution) * resolution
    snapped_z = np.around(center[2] / resolution) * resolution
    center = np.around(np.array([snapped_x, snapped_y, snapped_z], float), 3)

    # Getting the field of points around the center.
    xs = np.round(np.arange(center[0] - radius, center[0] + radius + resolution, resolution), 3)
    ys = np.round(np.arange(center[1] - radius, center[1] + radius + resolution, resolution), 3)
    zs = np.round(np.arange(center[2] - radius, center[2] + radius + resolution, resolution), 3)
    field_of_points = np.vstack(np.meshgrid(xs, ys, zs)).reshape(3, -1).T

    # making the field of points a sphere of radius = radius/2.
    field_of_points = [x for x in field_of_points if calculate_distance_two_points(x, center) < radius]

    return field_of_points, center


def get_trimmed_fop(field_of_points, atoms_points):
    '''
    Removes points that clash with atoms within the FOP.

    :param field_of_points: List of list containing all the points for hte FOP.
    :param atoms_points: List of list containing the coordinates of atoms within the FOP.
    :return: Returns a list of list that has the trimmed FOP.
    '''
    # Generating cKDTrees to obtain distances
    atoms_tree = sp.spatial.cKDTree(atoms_points)
    fop_tree = sp.spatial.cKDTree(field_of_points)

    # get indices of fop_tree that are close to atoms_tree
    #VDW_radius = 1.4                                                                    #radius of water
    VDW_radius = 2.0

    clash_indices = atoms_tree.query_ball_tree(fop_tree, VDW_radius, p=2, eps=0)
    for index in clash_indices:
        for item in index:
            field_of_points[item] = None

    # Creating the FOP that does not contain points that clash with the atoms provided to the function.
    trimmed_fop = []
    for i in field_of_points:
        if type(i) == np.ndarray:
            trimmed_fop.append(i)
        else:
            pass

    return trimmed_fop


def get_jaccard_distance(reference_fop, last_frame_fop, resolution):
    '''
    Function that calculates the Jaccard distance between the points in reference_fop and the last_frame_fop. Uses the
    distance between points to calculate the intersection.

    :param reference_fop: list of list containing the reference FOP.
    :param last_frame_fop: list of list containing the segment FOP.
    :param resolution: resolution used to create FOP.
    :return: float with the Jaccard distance.
    '''
    # Obtaining the trees for both field of points
    reference_tree = sp.spatial.cKDTree(reference_fop)
    segment_tree = sp.spatial.cKDTree(last_frame_fop)
    # Obtain the points that are at less than resolution/2.5 (aka have the same coordinates)
    clash_indices = reference_tree.query_ball_tree(segment_tree, resolution / 2.5, p=2, eps=0)
    # Count the points that intersect
    intersection = 0
    for index in clash_indices:
        for item in index:
            intersection += 1.0

    # Obtain the union of both FOP
    union = float(len(reference_fop) + len(last_frame_fop) - intersection)

    # Calculate Jaccard distance
    jaccard = 1 - intersection / union

    return jaccard


def get_field_of_points(protein, alphas, center, resolution, radius):
    '''
    This function will take the coordinates of the protein and the coordinates of alpha carbons calculate the field of
    points (FOP).

    :param list of list protein: coordinates of protein atoms.
    :param list of lists alphas: coordinates of all alpha carbons
    :param center: center of the pocket (user defined).
    :param resolution: resolution for the FOP (user defined).
    :param radius: radius of sphere for FOP (user defined).
    :return list of lists: pocket shape as a FOP.
    '''
    #get starting FOP and snapped center
    fop, center = field_of_points(center, resolution, radius)

    # trim protein atoms to those within the FOP sphere.
    trimmed_coords_protein = [x for x in protein if calculate_distance_two_points(x, center) < radius]

    # remove points in FOP that have steric clashes with protein.
    trimmed_fop = get_trimmed_fop(fop, trimmed_coords_protein)

    # trim protein alpha atoms to those in the pocket.
    trimmed_alpha = [x for x in alphas if calculate_distance_two_points(x, center) < (radius * 1.25)]

    # remove points outside the convex hull created by the alpha carbons in the pocket.
    pocket = remove_convex_fop(trimmed_fop, trimmed_alpha)

    return pocket


def point_in_hull(point, hull, tolerance=1e-12):
    # a point is in the hull if and only if for every equation (describing the facets) the dot product between the point and
    # the normal vector (eq[:-1]) plus the offset (eq[-1]) is less than or equal to zero. You may want to compare to a small,
    # positive constant tolerance = 1e-12 rather than to zero because of issues of numerical precision (otherwise, you may
    # find that a vertex of the convex hull is not in the convex hull).
    return all(
        (np.dot(eq[:-1], point) + eq[-1] <= tolerance)
        for eq in hull.equations)


def remove_convex_fop(trimmed_fop, trimmed_alpha):
    '''

    :param trimmed_fop:
    :param trimmed_alpha:
    :return:
    '''
    points_in_hull = []
    trimmed_alpha_convex = sp.spatial.ConvexHull(trimmed_alpha)
    for point in trimmed_fop:
        if(point_in_hull(point, trimmed_alpha_convex)):
            points_in_hull.append(point)
    return points_in_hull

def align_last_frame_to_ref_by_pocket(last_frame, ref_protein, settings, return_whole_protein):
    if "rmsd_sel" in settings:
        # Use explicitly defined selection in calculating rmsd
        ref_pocket = ref_protein.select(settings["rmsd_sel"])
    else:
        # No rmsd sel specified, so create selection based on povme pocket definition
        # select heavy atoms within the sphere created by the center and the radius in the reference
        ref_pocket = ref_protein.select('not water and not hydrogen and not resname "Cl-" "Na+" SOD CLA and within ' + str(settings["radius"]) + ' of pocketcenter', pocketcenter=np.array(settings["center"]))

    # Obtain the selection from above so we can pass it to the protein
    ref_pocket_sel = ref_pocket.getSelstr()

    # Select heavy atoms in protein
    last_frame_pocket = last_frame.select(ref_pocket_sel)

    # super pose the last-frame pocket onto the reference pocket. Interestingly, this also
    # aligns last_frame.
    last_frame_pocket, transform = prody.superpose(last_frame_pocket, ref_pocket)

    if return_whole_protein:
        # Apply that transform to the whole protein and return that.
        # Nevermind. last_frame is also aligned when you align by the
        # pocket above.
        # last_frame = transform.apply(last_frame)
        return last_frame, ref_protein
    else:
        # Return only the aligned pocket atoms from the selection. For RMSD calc.
        return last_frame_pocket, ref_pocket

if __name__ == "__main__":

    DEBUG = True

    # Get arguments and load json settings file.
    parser = argparse.ArgumentParser(description="Obtain jaccard distance using a reference and a MD trajectory file.")
    parser.add_argument("reference", type=str, help="Define the reference PDB file. It is required")
    parser.add_argument("dcd_file", type=str, help="Define the dcd file. It is required")
    parser.add_argument("settings", type=str, help="Define the json file with the settings. It is required")
    parser.add_argument("--debug", action="store_true", help="To keep all the files to debug any problem")
    args = parser.parse_args()

    try:
        with open(args.settings, "r") as f:
            settings = json.load(f)
    except IOError:
        print("Could not load the json file with the settings")
        print("make sure the file exists and is correctly formatted")
        raise IOError("Could not load the json file with the settings")

    # Load pdb file and dcd file to load the reference and the trajectory to obtain field of points of the pocket.
    protein = prody.parsePDB(args.reference)
    ref_protein = protein.select('protein')
    ensemble = prody.parseDCD(args.dcd_file)
    ensemble.setAtoms(ref_protein)

    # Save the last frame of the trajectory file as a PDB file and then load it. This is done because the way
    # ensembles work does not let us superpose and change the coordinates of the frame.
    prody.writePDB('seg.last_frame.aligned_to_ref_pocket.pdb', ensemble[-1])
    last_frame = prody.parsePDB('seg.last_frame.aligned_to_ref_pocket.pdb')

    # Superpose the last_frame of the trajecotry file and move the coordinate system of the last frame.
    # Below aligns by the whol protein. Commented out, because I want to align by pocket here too.
    #last_frame, _transform = prody.superpose(last_frame, ref_protein)
    last_frame, ref_protein = align_last_frame_to_ref_by_pocket(last_frame, ref_protein, settings, True)

    # Write the nwe protein in the new coordinate system.
    prody.writePDB('seg.last_frame.aligned_to_ref_pocket.pdb', last_frame)

    if DEBUG: prody.writePDB("ref_protein.pdb", ref_protein)

    # Obtain RMSD of the backbone PROBABLY WILL HAVE TO CHANGE to backbone atoms of the pocket.
    # rmsd_all_backbone never used.
    # rmsd_all_backbone = prody.calcRMSD(ref_protein.backbone, last_frame.backbone)

    if False:  # Tmp code so I can easily toggle off POVME
        # Obtain coordinates for reference atoms and coordinates for alpha carbons.
        # JDD comment: Really necssary to calculate this every time? Probably fast anyway.
        ref_coors = ref_protein.getCoords()
        ref_alpha = ref_protein.calpha.getCoords()
        reference_fop = get_field_of_points(ref_coors, ref_alpha, settings['center'],
                                            settings['resolution'], settings['radius'])

        # Save xyz coordinates of FOP
        if DEBUG: points_to_xyz_file('ref_pocket.xyz', reference_fop, settings['resolution'], settings['radius'])

        # Obtain coordinates for last frame atoms and coordinates for alpha carbons.
        last_frame_coors = last_frame.getCoords()
        last_frame_alpha = last_frame.calpha.getCoords()
        last_frame_fop = get_field_of_points(last_frame_coors, last_frame_alpha, settings['center'],
                                             settings['resolution'], settings['radius'])

        if DEBUG: points_to_xyz_file('seg_pocket.xyz', last_frame_fop, settings['resolution'], settings['radius'])

        # Compare pockets of reference and the segment and calculate Jaccard distance between both.
        jaccard = get_jaccard_distance(reference_fop, last_frame_fop, settings['resolution'])
    else:
        jaccard = 0
        last_frame_fop = []

    # Calcult the rmsd too.
    rmsd = get_rmsd_pocket(ref_protein, last_frame, settings)

    # Print both metrics to the screen.
    pcoord = str(jaccard)+'    '+str(rmsd)
    print(pcoord)

    # Save data (for debugging?)
    with open('jaccard.dat', 'w') as f:
        f.write('1 '+str(jaccard))

    with open('rmsd.dat', 'w') as f:
        f.write('1 '+str(rmsd))

    with open('pvol.txt', 'a') as f:
        f.write(str(len(last_frame_fop) * (settings['resolution'] ** 3))+'\n')

    with open('timer.txt', 'w') as f:
        f.write('Done with the script')

=======
import argparse
import MDAnalysis
import json
import numpy as np
import scipy as sp
from MDAnalysis.analysis import rms, align


def points_to_pdb(filename, coordinates):
    """
    points_to_pdb will write a pdb file full of C-alphas to be able to load the file in a visualisation software and
    represent the field of points.

    :param filename: (str) name of the pdb file to create.
    :param coordinates: (list of lists) XYZ coordinates of the field of points to write into pdb file.
    """
    with open(filename, "w") as f:
        #f.write(header)
        atom_number = 1
        for i in coordinates:
            text = "ATOM" + "{:>7}".format(atom_number)
            text += "{:^6}".format("CA")
            text += "{:>3}".format("ALA")
            text += "{:>6}".format("A")
            text += "{:>12}".format(i[0])
            text += "{:>8}".format(i[1])
            text += "{:>8}".format(i[2])
            text += "{:>6}".format("1.0")
            text += "{:>6}".format("1.0")
            text += "\n"
            f.write(text)
            atom_number += 1
        f.write("\n")


def points_to_xyz_file(filename, coordinates, resolution, radius):
    """
    points_to_xyz_file takes the coordinates and the resolution and coordinates to write an xyz file that can be read by
    a visualization software.

    :param filename: (str) name for the xyz file to be created.
    :param coordinates: (list of lists) contains XYZ coordinates for each atom.
    :param float resolution: Resolution in Angstroms.
    :param float radius: radius in Angstrom for FOP.
    """
    # calculate the volume using the resolution
    volume = len(coordinates) * (resolution ** 3)

    # Writing the xyz file.
    with open(filename, "w") as f:
        f.write(str(len(coordinates)) + "\n")
        f.write("Generated in SubPEx. Res: {res}    Rad: {dim} Ang    Volume: {vol} Ang^3 \n".format(res=resolution,
                                                                                                     dim=radius,
                                                                                                     vol=volume))
        # Adding each coordinate as a C-alpha for visualization purposes
        for i in coordinates:
            f.write("CA    {}    {}    {} \n".format(i[0], i[1], i[2]))


def calculate_distance_two_points(point1, point2):
    """
    This function calculates the distance between two points in a 3D coordinate system.

    :param point1: (list) coordinates of first point. [x, y, z]
    :param point2: (list) coordinates of second point. [x, y, z]
    :return distance: (float) distance between point1 and point2.
    """
    distance = 0
    for i in range(3):
        distance += (point1[i] - point2[i]) ** 2

    return np.sqrt(distance)


def field_of_points(center, resolution, radius):
    """
    Function that snaps the provided center to the a center congruent to the resolution and radiuss given by the
    user. Then it generates a spherical field of points (FOP) with radius = radius/2 with points at with a distance
    between them equal to the resolution.

    :param list center: provided center coordinates. [X, Y, Z]
    :param float resolution: Distance between points which give resolution of the pocket volume calculator method.
    :param float radius: Defines the radius of the sphere of the FOP.
    :return list of lists : a spherical FOP
    """
    # This part of the code will get a new center, a snapped center.
    snapped_x = np.around(center[0] / resolution) * resolution
    snapped_y = np.around(center[1] / resolution) * resolution
    snapped_z = np.around(center[2] / resolution) * resolution
    center = np.around(np.array([snapped_x, snapped_y, snapped_z], float), 3)

    # Getting the field of points around the center.
    xs = np.round(np.arange(center[0] - radius, center[0] + radius + resolution, resolution), 3)
    ys = np.round(np.arange(center[1] - radius, center[1] + radius + resolution, resolution), 3)
    zs = np.round(np.arange(center[2] - radius, center[2] + radius + resolution, resolution), 3)
    field_of_points = np.vstack(np.meshgrid(xs, ys, zs)).reshape(3, -1).T

    # making the field of points a sphere of radius = radius/2.
    field_of_points = [x for x in field_of_points if calculate_distance_two_points(x, center) < radius]

    return field_of_points, center


def get_trimmed_fop(field_of_points, atoms_points):
    """
    Removes points that clash with atoms within the FOP.

    :param field_of_points: List of list containing all the points for hte FOP.
    :param atoms_points: List of list containing the coordinates of atoms within the FOP.
    :return: Returns a list of list that has the trimmed FOP.
    """
    # Generating cKDTrees to obtain distances
    atoms_tree = sp.spatial.cKDTree(atoms_points)
    fop_tree = sp.spatial.cKDTree(field_of_points)

    # get indices of fop_tree that are close to atoms_tree
    # We use the Van der Waals radius of water and that of hydrogen atom
    VdW_radius = 2.6
    clash_indices = atoms_tree.query_ball_tree(fop_tree, VdW_radius, p=2, eps=0)
    for index in clash_indices:
        for item in index:
            field_of_points[item] = None

    # Creating the FOP that does not contain points that clash with the atoms provided to the function.
    trimmed_fop = []
    for i in field_of_points:
        if type(i) == np.ndarray:
            trimmed_fop.append(i)
        else:
            pass

    return trimmed_fop


def get_jaccard_distance(reference_fop, segment_fop, resolution):
    """
    Function that calculates the Jaccard distance between the points in reference_fop and the segment_fop. Uses the
    distance between points to calculate the intersection.

    :param reference_fop: list of list containing the reference FOP.
    :param segment_fop: list of list containing the segment FOP.
    :param resolution: resolution used to create FOP.
    :return: float with the Jaccard distance.
    """
    # Obtaining the trees for both field of points
    reference_tree = sp.spatial.cKDTree(reference_fop)
    segment_tree = sp.spatial.cKDTree(segment_fop)

    # Obtain the points that are at less than resolution/2.5 (aka have the same coordinates)
    clash_indices = reference_tree.query_ball_tree(segment_tree, resolution / 2.5, p=2, eps=0)

    # Count the points that intersect
    intersection = 0
    for index in clash_indices:
        for item in index:
            intersection += 1.0

    # Obtain the union of both FOP
    union = float(len(reference_fop) + len(segment_fop) - intersection)

    # Calculate Jaccard distance
    jaccard = 1 - intersection / union

    return jaccard


def get_field_of_points(protein, alphas, center, resolution, radius):
    """
    This function will take the coordinates of the protein and the coordinates of alpha carbons calculate the field of
    points (FOP).

    :param protein: (list of list) coordinates of protein atoms.
    :param alphas: (list of list) coordinates of all alpha carbons
    :param center: (list) center of the pocket (user defined).
    :param resolution: (float) resolution for the FOP (user defined).
    :param radius: (float) radius of sphere for FOP (user defined).
    :return: list of list with the pocket shape as a FOP.
    """
    # get starting FOP and snapped center
    fop, center = field_of_points(center, resolution, radius)
    # trim protein atoms to those within the FOP sphere.
    trimmed_coords_protein = [x for x in protein if calculate_distance_two_points(x, center) < radius]
    # remove points in FOP that have steric clashes with protein.
    trimmed_fop = get_trimmed_fop(fop, trimmed_coords_protein)
    # trim protein alpha atoms to those in the pocket.
    trimmed_alpha = [x for x in alphas if calculate_distance_two_points(x, center) < (radius * 1.25)]
    # remove points outside the convex hull created by the alpha carbons in the pocket.
    pocket = remove_convex_fop(trimmed_fop, trimmed_alpha)

    return pocket


def point_in_hull(point, hull, tolerance=1e-12):
    """
    a point is in the hull if and only if for every equation (describing the facets) the dot product between the point
    and the normal vector (eq[:-1]) plus the offset (eq[-1]) is less than or equal to zero. You may want to compare to a
    small, positive constant tolerance = 1e-12 rather than to zero because of issues of numerical precision (otherwise,
    you may find that a vertex of the convex hull is not in the convex hull).

    :param point:
    :param hull:
    :param tolerance:
    :return:
    """
    return all(
        (np.dot(eq[:-1], point) + eq[-1] <= tolerance)
        for eq in hull.equations)


def remove_convex_fop(trimmed_fop, trimmed_alpha):
    """

    :param trimmed_fop:
    :param trimmed_alpha:
    :return:
    """
    points_in_hull = []
    trimmed_alpha_convex = sp.spatial.ConvexHull(trimmed_alpha)
    for point in trimmed_fop:
        if (point_in_hull(point, trimmed_alpha_convex)):
            points_in_hull.append(point)
    return points_in_hull


if __name__ == "__main__":
    # Get arguments and load json settings file.
    parser = argparse.ArgumentParser(
        description="Obtain jaccard distance using a reference, a topology file and a MD trajectory file.")
    parser.add_argument("reference", type=str, help="Define the reference PDB file. It is required")
    parser.add_argument("topology", type=str, help="Define the topology file (e.g. prmtop). It is required")
    parser.add_argument("dcd_file", type=str, help="Define the dcd file. It is required")
    parser.add_argument("settings", type=str, help="Define the json file with the settings. It is required")
    parser.add_argument("--csv", type=str, help="will save results in an csv file with the provided filename")
    parser.add_argument("--fop_out",  type=str, help="will save FOP to XYZ or PDB file (depends on extension "
                                                     "of filename")
    parser.add_argument("--debug", action="store_true", help="To keep all the files to debug any problem")
    args = parser.parse_args()

    try:
        with open(args.settings, "r") as f:
            settings = json.load(f)
    except IOError:
        print("Could not load the json file with the settings")
        print("make sure the file exists and is correctly formatted")
        raise IOError("Could not load the json file with the settings")

    # Load reference pdb file and trajectory to then align the trajectory using the reference.
    ref_universe = MDAnalysis.Universe(args.reference)
    reference = ref_universe.select_atoms("protein")
    ensemble = MDAnalysis.Universe(args.topology, args.dcd_file)
    # alignment = align.AlignTraj(ensemble, reference, select="backbone", )
    # alignment.run()

    # Define the pocket atoms as all atoms that are at a radius distance of the center point as defined by the user.
    pocket_reference = reference.select_atoms("point {} {} {} {}".format(str(settings["center"][0]),
                                                                         str(settings["center"][1]),
                                                                         str(settings["center"][2]),
                                                                         str(settings["radius"])))

    # select heavy atoms
    pocket_reference = pocket_reference.select_atoms("not name H")

    # Get the indexes of atoms selected in the reference
    indexes = pocket_reference.ix

    # Use the indexes to create a selection string to pass selection from reference to ensemble
    selection_pocket = "bynum " + str(indexes[0] + 1)
    for i in indexes[1:]:
        selection_pocket += " or bynum " + str(i + 1)

    # Obtain coordinates for reference atoms and coordinates for alpha carbons.
    reference_coordinates = reference.positions
    reference_alpha = reference.select_atoms("name CA").positions
    reference_fop = get_field_of_points(reference_coordinates, reference_alpha, settings["center"],
                                        settings["resolution"], settings["radius"])

    # Obtain RMSD of  the backbone PROBABLY WILL HAVE TO CHANGE to backbone atoms of the pocket.
    if settings["calculated_points"] == -1:
        num_points = len(ensemble.trajectory)
    else:
        num_points = settings["calculated_points"]

    jaccard = []
    pocket_rmsd = []
    bb_rmsd = []
    pvol = []
    time_per_frame = []

    for frame in np.linspace(0, len(ensemble.trajectory) - 1, num_points, dtype=int):
        ensemble.trajectory[frame]
        protein = ensemble.select_atoms("protein")
        align.alignto(protein, reference, select="backbone")
        bb_rmsd.append(MDAnalysis.analysis.rms.rmsd(reference.select_atoms("backbone").positions,
                                                    protein.select_atoms("backbone").positions))
        pocket_rmsd.append(MDAnalysis.analysis.rms.rmsd(pocket_reference.positions,
                                                        ensemble.select_atoms(selection_pocket).positions))
        frame_coordinates = ensemble.select_atoms("protein").positions
        frame_calpha = ensemble.select_atoms("name CA").positions
        frame_fop = get_field_of_points(frame_coordinates, frame_calpha, settings["center"],
                                        settings["resolution"], settings["radius"])

        pvol.append(len(frame_fop) * (settings['resolution'] ** 3))
        jaccard.append(get_jaccard_distance(reference_fop, frame_fop, settings["resolution"]))

        if args.fop_out != None:
            extension = args.fop_out.slpit(".")[-1]
            if extension.lower == "xyz":
                points_to_xyz_file(args.fop_out, frame_fop, settings['resolution'], settings['radius'])
            if extension.lower == "pdb":
                points_to_pdb(args.fop_out, frame_fop)

    for i, value in enumerate(jaccard):
        print("{:.4f}    {:.4f}".format(value, pocket_rmsd[i]))

    if args.csv != None:
        import pandas as pd

        res_dict = {}
        res_dict["Jaccard"] = jaccard
        res_dict["Pocket RMSD"] = pocket_rmsd
        res_dict["Backbone RMSD"] = bb_rmsd
        res_dict["Pocket volume"] = pvol
        results = pd.DataFrame(res_dict)
        results.to_csv(args.csv)

    with open("pvol.txt", "w") as f:
        for i in pvol:
            f.write(str(i)+"\n")
>>>>>>> 2bb53f17
<|MERGE_RESOLUTION|>--- conflicted
+++ resolved
@@ -1,356 +1,3 @@
-<<<<<<< HEAD
-import argparse
-import prody
-import json
-import numpy as np
-import scipy as sp
-
-def get_rmsd_pocket(reference, protein, settings):
-    '''
-
-    :param reference:
-    :param protein:
-    :param settings:
-    :return:
-    '''
-
-    # Align the protein pocket onto the reference pocket.
-    protein_pocket, ref_pocket = align_last_frame_to_ref_by_pocket(protein, reference, settings, False)
-
-    # calculate rmsd
-    pocket_rmsd = prody.calcRMSD(ref_pocket, protein_pocket)
-
-    return pocket_rmsd
-
-
-def points_to_pdb(filename, coordinates):
-    '''
-
-    :param filename:
-    :param coordinates:
-    :return:
-    '''
-    with open(filename, 'w') as f:
-        counter = 1
-        for i in coordinates:
-            text = 'ATOM' + '{:>7}'.format(counter)
-            text += '{:^6}'.format('CA')
-            text += '{:>3}'.format('ALA')
-            text += '{:>6}'.format('A')
-            text += '{:>12}'.format(i[0])
-            text += '{:>8}'.format(i[1])
-            text += '{:>8}'.format(i[2])
-            text += '{:>6}'.format('1.0')
-            text += '{:>6}'.format('1.0')
-            text += '\n'
-            f.write(text)
-            counter += 1
-        f.write('\n')
-
-
-def points_to_xyz_file(filename, coordinates, resolution, radius):
-    '''
-    This Function takes the coordinates and the resolution and coordinates to write an xyz file that can be read by VMD.
-
-    :param string filename: name for the xyz file to be created.
-    :param list of lists coordinates: contains XYZ coordinates for each atom.
-    :param float resolution: Resolution in Angstroms.
-    :param float radius: radius in Angstrom for FOP.
-    '''
-    # calculate the volume using the resolution
-    volume = len(coordinates) * (resolution ** 3)
-
-    # Writing the xyz file.
-    with open(filename, 'w') as f:
-        f.write(str(len(coordinates)) + '\n')
-        f.write('Generated in SubPEx. Res: {res}    Rad: {dim} Ang    Volume: {vol} Ang^3 \n'.format(res=resolution,
-                                                                                                     dim=radius,
-                                                                                                     vol=volume))
-        # Adding each coordinate as a C-alpha for visualization purposes
-        for i in coordinates:
-            f.write('CA    {}    {}    {} \n'.format(i[0], i[1], i[2]))
-
-
-def calculate_distance_two_points(point1, point2):
-    '''
-    This function calculates the distance between two points in a 3D coordinate system.
-
-    :param list point1: coordinates of first point. [x, y, z]
-    :param list point2: coordinates of second point. [x, y, z]
-    :return float distance: distance between point1 and point2.
-    '''
-    distance = 0
-    for i in range(3):
-        distance += (point1[i] - point2[i]) ** 2
-
-    return np.sqrt(distance)
-
-
-def field_of_points(center, resolution, radius):
-    '''
-    Function that snaps the provided center to the a center congruent to the resolution and radiuss given by the
-    user. Then it generates a spherical field of points (FOP) with radius = radius/2 with points at with a distance
-    between them equal to the resolution.
-
-    :param list center: provided center coordinates. [X, Y, Z]
-    :param float resolution: Distance between points which give resolution of the pocket volume calculator method.
-    :param float radius: Defines the radius of the sphere of the FOP.
-    :return list of lists : a spherical FOP
-    '''
-    # This part of the code will get a new center, a snapped center.
-    snapped_x = np.around(center[0] / resolution) * resolution
-    snapped_y = np.around(center[1] / resolution) * resolution
-    snapped_z = np.around(center[2] / resolution) * resolution
-    center = np.around(np.array([snapped_x, snapped_y, snapped_z], float), 3)
-
-    # Getting the field of points around the center.
-    xs = np.round(np.arange(center[0] - radius, center[0] + radius + resolution, resolution), 3)
-    ys = np.round(np.arange(center[1] - radius, center[1] + radius + resolution, resolution), 3)
-    zs = np.round(np.arange(center[2] - radius, center[2] + radius + resolution, resolution), 3)
-    field_of_points = np.vstack(np.meshgrid(xs, ys, zs)).reshape(3, -1).T
-
-    # making the field of points a sphere of radius = radius/2.
-    field_of_points = [x for x in field_of_points if calculate_distance_two_points(x, center) < radius]
-
-    return field_of_points, center
-
-
-def get_trimmed_fop(field_of_points, atoms_points):
-    '''
-    Removes points that clash with atoms within the FOP.
-
-    :param field_of_points: List of list containing all the points for hte FOP.
-    :param atoms_points: List of list containing the coordinates of atoms within the FOP.
-    :return: Returns a list of list that has the trimmed FOP.
-    '''
-    # Generating cKDTrees to obtain distances
-    atoms_tree = sp.spatial.cKDTree(atoms_points)
-    fop_tree = sp.spatial.cKDTree(field_of_points)
-
-    # get indices of fop_tree that are close to atoms_tree
-    #VDW_radius = 1.4                                                                    #radius of water
-    VDW_radius = 2.0
-
-    clash_indices = atoms_tree.query_ball_tree(fop_tree, VDW_radius, p=2, eps=0)
-    for index in clash_indices:
-        for item in index:
-            field_of_points[item] = None
-
-    # Creating the FOP that does not contain points that clash with the atoms provided to the function.
-    trimmed_fop = []
-    for i in field_of_points:
-        if type(i) == np.ndarray:
-            trimmed_fop.append(i)
-        else:
-            pass
-
-    return trimmed_fop
-
-
-def get_jaccard_distance(reference_fop, last_frame_fop, resolution):
-    '''
-    Function that calculates the Jaccard distance between the points in reference_fop and the last_frame_fop. Uses the
-    distance between points to calculate the intersection.
-
-    :param reference_fop: list of list containing the reference FOP.
-    :param last_frame_fop: list of list containing the segment FOP.
-    :param resolution: resolution used to create FOP.
-    :return: float with the Jaccard distance.
-    '''
-    # Obtaining the trees for both field of points
-    reference_tree = sp.spatial.cKDTree(reference_fop)
-    segment_tree = sp.spatial.cKDTree(last_frame_fop)
-    # Obtain the points that are at less than resolution/2.5 (aka have the same coordinates)
-    clash_indices = reference_tree.query_ball_tree(segment_tree, resolution / 2.5, p=2, eps=0)
-    # Count the points that intersect
-    intersection = 0
-    for index in clash_indices:
-        for item in index:
-            intersection += 1.0
-
-    # Obtain the union of both FOP
-    union = float(len(reference_fop) + len(last_frame_fop) - intersection)
-
-    # Calculate Jaccard distance
-    jaccard = 1 - intersection / union
-
-    return jaccard
-
-
-def get_field_of_points(protein, alphas, center, resolution, radius):
-    '''
-    This function will take the coordinates of the protein and the coordinates of alpha carbons calculate the field of
-    points (FOP).
-
-    :param list of list protein: coordinates of protein atoms.
-    :param list of lists alphas: coordinates of all alpha carbons
-    :param center: center of the pocket (user defined).
-    :param resolution: resolution for the FOP (user defined).
-    :param radius: radius of sphere for FOP (user defined).
-    :return list of lists: pocket shape as a FOP.
-    '''
-    #get starting FOP and snapped center
-    fop, center = field_of_points(center, resolution, radius)
-
-    # trim protein atoms to those within the FOP sphere.
-    trimmed_coords_protein = [x for x in protein if calculate_distance_two_points(x, center) < radius]
-
-    # remove points in FOP that have steric clashes with protein.
-    trimmed_fop = get_trimmed_fop(fop, trimmed_coords_protein)
-
-    # trim protein alpha atoms to those in the pocket.
-    trimmed_alpha = [x for x in alphas if calculate_distance_two_points(x, center) < (radius * 1.25)]
-
-    # remove points outside the convex hull created by the alpha carbons in the pocket.
-    pocket = remove_convex_fop(trimmed_fop, trimmed_alpha)
-
-    return pocket
-
-
-def point_in_hull(point, hull, tolerance=1e-12):
-    # a point is in the hull if and only if for every equation (describing the facets) the dot product between the point and
-    # the normal vector (eq[:-1]) plus the offset (eq[-1]) is less than or equal to zero. You may want to compare to a small,
-    # positive constant tolerance = 1e-12 rather than to zero because of issues of numerical precision (otherwise, you may
-    # find that a vertex of the convex hull is not in the convex hull).
-    return all(
-        (np.dot(eq[:-1], point) + eq[-1] <= tolerance)
-        for eq in hull.equations)
-
-
-def remove_convex_fop(trimmed_fop, trimmed_alpha):
-    '''
-
-    :param trimmed_fop:
-    :param trimmed_alpha:
-    :return:
-    '''
-    points_in_hull = []
-    trimmed_alpha_convex = sp.spatial.ConvexHull(trimmed_alpha)
-    for point in trimmed_fop:
-        if(point_in_hull(point, trimmed_alpha_convex)):
-            points_in_hull.append(point)
-    return points_in_hull
-
-def align_last_frame_to_ref_by_pocket(last_frame, ref_protein, settings, return_whole_protein):
-    if "rmsd_sel" in settings:
-        # Use explicitly defined selection in calculating rmsd
-        ref_pocket = ref_protein.select(settings["rmsd_sel"])
-    else:
-        # No rmsd sel specified, so create selection based on povme pocket definition
-        # select heavy atoms within the sphere created by the center and the radius in the reference
-        ref_pocket = ref_protein.select('not water and not hydrogen and not resname "Cl-" "Na+" SOD CLA and within ' + str(settings["radius"]) + ' of pocketcenter', pocketcenter=np.array(settings["center"]))
-
-    # Obtain the selection from above so we can pass it to the protein
-    ref_pocket_sel = ref_pocket.getSelstr()
-
-    # Select heavy atoms in protein
-    last_frame_pocket = last_frame.select(ref_pocket_sel)
-
-    # super pose the last-frame pocket onto the reference pocket. Interestingly, this also
-    # aligns last_frame.
-    last_frame_pocket, transform = prody.superpose(last_frame_pocket, ref_pocket)
-
-    if return_whole_protein:
-        # Apply that transform to the whole protein and return that.
-        # Nevermind. last_frame is also aligned when you align by the
-        # pocket above.
-        # last_frame = transform.apply(last_frame)
-        return last_frame, ref_protein
-    else:
-        # Return only the aligned pocket atoms from the selection. For RMSD calc.
-        return last_frame_pocket, ref_pocket
-
-if __name__ == "__main__":
-
-    DEBUG = True
-
-    # Get arguments and load json settings file.
-    parser = argparse.ArgumentParser(description="Obtain jaccard distance using a reference and a MD trajectory file.")
-    parser.add_argument("reference", type=str, help="Define the reference PDB file. It is required")
-    parser.add_argument("dcd_file", type=str, help="Define the dcd file. It is required")
-    parser.add_argument("settings", type=str, help="Define the json file with the settings. It is required")
-    parser.add_argument("--debug", action="store_true", help="To keep all the files to debug any problem")
-    args = parser.parse_args()
-
-    try:
-        with open(args.settings, "r") as f:
-            settings = json.load(f)
-    except IOError:
-        print("Could not load the json file with the settings")
-        print("make sure the file exists and is correctly formatted")
-        raise IOError("Could not load the json file with the settings")
-
-    # Load pdb file and dcd file to load the reference and the trajectory to obtain field of points of the pocket.
-    protein = prody.parsePDB(args.reference)
-    ref_protein = protein.select('protein')
-    ensemble = prody.parseDCD(args.dcd_file)
-    ensemble.setAtoms(ref_protein)
-
-    # Save the last frame of the trajectory file as a PDB file and then load it. This is done because the way
-    # ensembles work does not let us superpose and change the coordinates of the frame.
-    prody.writePDB('seg.last_frame.aligned_to_ref_pocket.pdb', ensemble[-1])
-    last_frame = prody.parsePDB('seg.last_frame.aligned_to_ref_pocket.pdb')
-
-    # Superpose the last_frame of the trajecotry file and move the coordinate system of the last frame.
-    # Below aligns by the whol protein. Commented out, because I want to align by pocket here too.
-    #last_frame, _transform = prody.superpose(last_frame, ref_protein)
-    last_frame, ref_protein = align_last_frame_to_ref_by_pocket(last_frame, ref_protein, settings, True)
-
-    # Write the nwe protein in the new coordinate system.
-    prody.writePDB('seg.last_frame.aligned_to_ref_pocket.pdb', last_frame)
-
-    if DEBUG: prody.writePDB("ref_protein.pdb", ref_protein)
-
-    # Obtain RMSD of the backbone PROBABLY WILL HAVE TO CHANGE to backbone atoms of the pocket.
-    # rmsd_all_backbone never used.
-    # rmsd_all_backbone = prody.calcRMSD(ref_protein.backbone, last_frame.backbone)
-
-    if False:  # Tmp code so I can easily toggle off POVME
-        # Obtain coordinates for reference atoms and coordinates for alpha carbons.
-        # JDD comment: Really necssary to calculate this every time? Probably fast anyway.
-        ref_coors = ref_protein.getCoords()
-        ref_alpha = ref_protein.calpha.getCoords()
-        reference_fop = get_field_of_points(ref_coors, ref_alpha, settings['center'],
-                                            settings['resolution'], settings['radius'])
-
-        # Save xyz coordinates of FOP
-        if DEBUG: points_to_xyz_file('ref_pocket.xyz', reference_fop, settings['resolution'], settings['radius'])
-
-        # Obtain coordinates for last frame atoms and coordinates for alpha carbons.
-        last_frame_coors = last_frame.getCoords()
-        last_frame_alpha = last_frame.calpha.getCoords()
-        last_frame_fop = get_field_of_points(last_frame_coors, last_frame_alpha, settings['center'],
-                                             settings['resolution'], settings['radius'])
-
-        if DEBUG: points_to_xyz_file('seg_pocket.xyz', last_frame_fop, settings['resolution'], settings['radius'])
-
-        # Compare pockets of reference and the segment and calculate Jaccard distance between both.
-        jaccard = get_jaccard_distance(reference_fop, last_frame_fop, settings['resolution'])
-    else:
-        jaccard = 0
-        last_frame_fop = []
-
-    # Calcult the rmsd too.
-    rmsd = get_rmsd_pocket(ref_protein, last_frame, settings)
-
-    # Print both metrics to the screen.
-    pcoord = str(jaccard)+'    '+str(rmsd)
-    print(pcoord)
-
-    # Save data (for debugging?)
-    with open('jaccard.dat', 'w') as f:
-        f.write('1 '+str(jaccard))
-
-    with open('rmsd.dat', 'w') as f:
-        f.write('1 '+str(rmsd))
-
-    with open('pvol.txt', 'a') as f:
-        f.write(str(len(last_frame_fop) * (settings['resolution'] ** 3))+'\n')
-
-    with open('timer.txt', 'w') as f:
-        f.write('Done with the script')
-
-=======
 import argparse
 import MDAnalysis
 import json
@@ -678,5 +325,4 @@
 
     with open("pvol.txt", "w") as f:
         for i in pvol:
-            f.write(str(i)+"\n")
->>>>>>> 2bb53f17
+            f.write(str(i)+"\n")