--- conflicted
+++ resolved
@@ -32,11 +32,7 @@
 
 # Use a custom script to calculate the jaccard distance between the starting 
 # structure and the initial state (should be 0 since we are copying the files).
-<<<<<<< HEAD
-python $WEST_SIM_ROOT/westpa_scripts/jdistance.py temp/ref.pdb temp/seg.dcd temp/settings.json > pcoord.txt
-=======
 python3 $WEST_SIM_ROOT/westpa_scripts/bstate.py temp/ref.pdb temp/mol.pdb temp/settings.json > pcoord.txt
->>>>>>> 2bb53f17
 
 #paste <(cat jaccard.dat | awk {'print $2'}) <(cat rmsd.dat | awk {'print $2'}) > $WEST_PCOORD_RETURN
 
